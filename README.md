--- conflicted
+++ resolved
@@ -32,18 +32,7 @@
 
 ## What's new
 
-<<<<<<< HEAD
-### (13.02.2020)
-We are currently finishing up our paper and version `v0.1.6` of the toolbox that will be consistent with the publication.
-`v0.1.6` also fixes some severe bugs. Until we push this into the stable branch, I encourage using the most recent version:
-```
-pip install -U --pre mrestimator[full]
-```
-
-### [v0.1.5](https://pypi.org/project/mrestimator/0.1.5) (24.09.2019)
-=======
 ### [v0.1.6](https://pypi.org/project/mrestimator/0.1.6) (23.04.2020)
->>>>>>> 2f4138c7
 
 This is a cleanup version that tries to be consistent with the paper (in prep). See the [full changelog](https://mrestimator.readthedocs.io/en/latest/doc/changelog.html).
 
