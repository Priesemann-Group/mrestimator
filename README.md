--- conflicted
+++ resolved
@@ -36,7 +36,8 @@
 
 ## What's new
 
-<<<<<<< HEAD
+### 07.05.2021 Now published in [PLOS ONE](https://doi.org/10.1371/journal.pone.0249447).
+
 ### 08.07.2020 Our paper draft is now on arXiv
 * [arXiv:2007.03367](https://arxiv.org/abs/2007.03367): "MR. Estimator, a toolbox to determine intrinsic timescales from subsampled spiking activity".
 * Additional scripts and downloadable data to recreate the figure on triallength are available on [gin](https://gin.g-node.org/pspitzner/mrestimator_triallength/src/master).
@@ -44,9 +45,6 @@
 ### 23.04.2020 [v0.1.6](https://pypi.org/project/mrestimator/0.1.6)
 
 This is a cleanup version that tries to be consistent with the paper (in prep). See the [full changelog](https://mrestimator.readthedocs.io/en/latest/doc/changelog.html).
-=======
-07.05.2021: The paper is now published in [PLOS ONE](https://doi.org/10.1371/journal.pone.0249447).
->>>>>>> 48138104
 
 
 ## Installation
