--- conflicted
+++ resolved
@@ -2510,41 +2510,25 @@
 
     log.setLevel(logging.DEBUG)
 
-<<<<<<< HEAD
     # create (global) console handler with a higher log level
     global _logstreamhandler
     _logstreamhandler = logging.StreamHandler()
     _logstreamhandler.setLevel(logging.DEBUG)
-    _logstreamhandler.setFormatter(logging.Formatter(
-        '%(levelname)-8s %(message)s'))
+    # _logstreamhandler.setFormatter(logging.Formatter(
+    _logstreamhandler.setFormatter(CustomExceptionFormatter(
+        '%(levelname)-8s %(message)s',
+        log_locals_on_exception=False, log_trace_on_exception=False))
     log.addHandler(_logstreamhandler)
 
     # create (global) file handler which logs even debug messages
     global _logfilehandler
     _logfilehandler = logging.FileHandler(_targetdir+'mre.log', 'w')
-    _logfilehandler.setLevel(logging.INFO)
-    _logfilehandler.setFormatter(logging.Formatter(
-        '%(asctime)s %(levelname)8s: %(message)s', "%Y-%m-%d %H:%M:%S"))
-    log.addHandler(_logfilehandler)
-=======
-    # create console handler with a higher log level
-    ch = logging.StreamHandler()
-    ch.setLevel(logging.DEBUG)
-    # ch.setFormatter(logging.Formatter(
-    ch.setFormatter(CustomExceptionFormatter(
-        '%(levelname)-8s %(message)s',
-        log_locals_on_exception=False, log_trace_on_exception=False))
-    log.addHandler(ch)
-
-    # create file handler which logs even debug messages
-    fh = logging.FileHandler(_targetdir+'mre.log', 'w')
-    fh.setLevel(logging.DEBUG)
-    # fh.setFormatter(logging.Formatter(
-    fh.setFormatter(CustomExceptionFormatter(
+    _logfilehandler.setLevel(logging.DEBUG)
+    # _logfilehandler.setFormatter(logging.Formatter(
+    _logfilehandler.setFormatter(CustomExceptionFormatter(
         '%(asctime)s %(levelname)8s: %(message)s', "%Y-%m-%d %H:%M:%S",
         log_locals_on_exception=True, log_trace_on_exception=True))
-    log.addHandler(fh)
->>>>>>> 7c9c8706
+    log.addHandler(_logfilehandler)
 
     log.info('Loaded mrestimator, writing to %s', _targetdir)
     _logstreamhandler.setLevel(logging.WARNING)
